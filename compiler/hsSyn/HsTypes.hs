--- conflicted
+++ resolved
@@ -50,8 +50,7 @@
         mkHsQTvs, hsQTvBndrs, isHsKindedTyVar, hsTvbAllKinded,
         hsScopedTvs, hsWcScopedTvs, dropWildCards,
         hsTyVarName, hsLKiTyVarNames,
-        hsLTyVarName, hsLTyVarNames, hsLTyVarLocName, hsLTyVarLocNames,
-<<<<<<< HEAD
+        hsLTyVarName, hsLTyVarNames, hsLTyVarLocName,
         splitLHsInstDeclTy, getLHsInstDeclClass_maybe,
         splitLHsPatSynTy,
         splitLHsForAllTy, splitLHsQualTy, splitLHsSigmaTy,
@@ -59,14 +58,7 @@
         splitHsFunType, splitHsAppTys, hsTyGetAppHead_maybe,
         mkHsAppTys, mkHsOpTy,
         ignoreParens, hsSigType, hsWcSigType,
-=======
         hsLTyVarBndrsToTypes,
-        splitLHsInstDeclTy_maybe,
-        splitHsClassTy_maybe, splitLHsClassTy_maybe,
-        splitHsFunType,
-        splitHsAppTys, hsTyGetAppHead_maybe, mkHsAppTys, mkHsOpTy,
-        ignoreParens,
->>>>>>> 43751b24
 
         -- Printing
         pprParendHsType, pprHsForAll, pprHsForAllTvs, pprHsForAllExtra,
@@ -735,9 +727,6 @@
 hsLTyVarLocName :: LHsTyVarBndr name -> Located name
 hsLTyVarLocName = fmap hsTyVarName
 
-hsLTyVarLocNames :: LHsQTyVars name -> [Located name]
-hsLTyVarLocNames qtvs = map hsLTyVarLocName (hsQTvBndrs qtvs)
-
 -- | Convert a LHsTyVarBndr to an equivalent LHsType. Used in Template Haskell
 -- quoting for type family equations.
 hsLTyVarBndrToType :: LHsTyVarBndr name -> LHsType name
@@ -749,7 +738,7 @@
 -- | Convert a LHsTyVarBndrs to a list of types. Used in Template Haskell
 -- quoting for type family equations. Works on *type* variable only, no kind
 -- vars.
-hsLTyVarBndrsToTypes :: LHsTyVarBndrs name -> [LHsType name]
+hsLTyVarBndrsToTypes :: LHsQTyVars name -> [LHsType name]
 hsLTyVarBndrsToTypes (HsQTvs { hsq_tvs = tvbs }) = map hsLTyVarBndrToType tvbs
 
 ---------------------
