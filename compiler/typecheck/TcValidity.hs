--- conflicted
+++ resolved
@@ -282,18 +282,11 @@
                  RuleSigCtxt _  -> rank1
                  TySynCtxt _    -> rank0
 
-<<<<<<< HEAD
                  ExprSigCtxt    -> rank1
                  TypeAppCtxt    -> rank0
-                 FunSigCtxt _ _ -> rank1
+                 FunSigCtxt {}  -> rank1
                  InfSigCtxt _   -> ArbitraryRank        -- Inferred type
                  ConArgCtxt _   -> rank1 -- We are given the type of the entire
-=======
-                 ExprSigCtxt     -> rank1
-                 FunSigCtxt {}   -> rank1
-                 InfSigCtxt _    -> ArbitraryRank        -- Inferred type
-                 ConArgCtxt _    -> rank1 -- We are given the type of the entire
->>>>>>> 64dba511
                                          -- constructor, hence rank 1
 
                  ForSigCtxt _   -> rank1
