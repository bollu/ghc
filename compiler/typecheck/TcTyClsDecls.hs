--- conflicted
+++ resolved
@@ -1635,28 +1635,7 @@
                 fty2 = dataConFieldType con2 lbl
     check_fields [] = panic "checkValidTyCon/check_fields []"
 
-<<<<<<< HEAD
-checkValidClosedCoAxiom :: CoAxiom Branched -> TcM ()
-checkValidClosedCoAxiom (CoAxiom { co_ax_branches = branches, co_ax_tc = tc })
- = tcAddClosedTypeFamilyDeclCtxt tc $
-   do { brListFoldlM_ check_accessibility [] branches
-      ; void $ brListMapM (checkValidTyFamInst Nothing tc) branches }
-   where
-     check_accessibility :: [CoAxBranch]       -- prev branches (in reverse order)
-                         -> CoAxBranch         -- cur branch
-                         -> TcM [CoAxBranch]   -- cur : prev
-               -- Check whether the branch is dominated by earlier
-               -- ones and hence is inaccessible
-     check_accessibility prev_branches cur_branch
-       = do { when (cur_branch `isDominatedBy` prev_branches) $
-              addWarnAt (coAxBranchSpan cur_branch) $
-              inaccessibleCoAxBranch tc cur_branch
-            ; return (cur_branch : prev_branches) }
-
 checkFieldCompat :: FieldLabelString -> DataCon -> DataCon -> TyVarSet
-=======
-checkFieldCompat :: Name -> DataCon -> DataCon -> TyVarSet
->>>>>>> a52db231
                  -> Type -> Type -> Type -> Type -> TcM ()
 checkFieldCompat fld con1 con2 tvs1 res1 res2 fty1 fty2
   = do  { checkTc (isJust mb_subst1) (resultTypeMisMatch fld con1 con2)
