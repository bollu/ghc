\begin{code}
-- Type definitions for the constraint solver
module TcSMonad ( 

       -- Canonical constraints
    CanonicalCts, emptyCCan, andCCan, andCCans, 
    singleCCan, extendCCans, isEmptyCCan, isCTyEqCan, 
    isCDictCan_Maybe, isCIPCan_Maybe, isCFunEqCan_Maybe,
    isCFrozenErr,

    WorkList, unionWorkList, unionWorkLists, isEmptyWorkList, emptyWorkList,
    workListFromEq, workListFromNonEq,
    workListFromEqs, workListFromNonEqs, foldrWorkListM,

    CanonicalCt(..), Xi, tyVarsOfCanonical, tyVarsOfCanonicals, tyVarsOfCDicts, 
    deCanonicalise, mkFrozenError,

    isWanted, isGiven, isDerived,
    isGivenCt, isWantedCt, isDerivedCt, pprFlavorArising,

    isFlexiTcsTv,

    canRewrite, canSolve,
    combineCtLoc, mkGivenFlavor, mkWantedFlavor,
    getWantedLoc,

    TcS, runTcS, failTcS, panicTcS, traceTcS, -- Basic functionality 
    traceFireTcS, bumpStepCountTcS,
    tryTcS, nestImplicTcS, recoverTcS, wrapErrTcS, wrapWarnTcS,
    SimplContext(..), isInteractive, simplEqsOnly, performDefaulting,

       -- Creation of evidence variables
    newEvVar, newCoVar, newGivenCoVar,
    newDerivedId, 
    newIPVar, newDictVar, newKindConstraint,

       -- Setting evidence variables 
    setCoBind, setIPBind, setDictBind, setEvBind,

    setWantedTyBind,

    getInstEnvs, getFamInstEnvs,                -- Getting the environments
    getTopEnv, getGblEnv, getTcEvBinds, getUntouchables,
    getTcEvBindsBag, getTcSContext, getTcSTyBinds, getTcSTyBindsMap,

    newFlattenSkolemTy,                         -- Flatten skolems 


    instDFunTypes,                              -- Instantiation
    instDFunConstraints,          
    newFlexiTcSTy, instFlexiTcS,

    compatKind,

    TcsUntouchables,
    isTouchableMetaTyVar,
    isTouchableMetaTyVar_InRange, 

    getDefaultInfo, getDynFlags,

    matchClass, matchFam, MatchInstResult (..), 
    checkWellStagedDFun, 
    warnTcS,
    pprEq                                   -- Smaller utils, re-exported from TcM 
                                             -- TODO (DV): these are only really used in the 
                                             -- instance matcher in TcSimplify. I am wondering
                                             -- if the whole instance matcher simply belongs
                                             -- here 
) where 

#include "HsVersions.h"

import HscTypes
import BasicTypes 

import Inst
import InstEnv 
import FamInst 
import FamInstEnv

import qualified TcRnMonad as TcM
import qualified TcMType as TcM
import qualified TcEnv as TcM 
       ( checkWellStaged, topIdLvl, tcLookupFamInst, tcGetDefaultTys )
import Kind
import TcType
import DynFlags

import Coercion
import Class
import TyCon
import TypeRep 

import Name
import Var
import VarEnv
import Outputable
import Bag
import MonadUtils
import VarSet
import Pair
import FastString

import HsBinds               -- for TcEvBinds stuff 
import Id 

import TcRnTypes
#ifdef DEBUG
import Control.Monad( when )
#endif
import Data.IORef
\end{code}


%************************************************************************
%*									*
%*                       Canonical constraints                          *
%*                                                                      *
%*   These are the constraints the low-level simplifier works with      *
%*									*
%************************************************************************

\begin{code}
-- Types without any type functions inside.  However, note that xi
-- types CAN contain unexpanded type synonyms; however, the
-- (transitive) expansions of those type synonyms will not contain any
-- type functions.
type Xi = Type       -- In many comments, "xi" ranges over Xi

type CanonicalCts = Bag CanonicalCt
 
data CanonicalCt
  -- Atomic canonical constraints 
  = CDictCan {  -- e.g.  Num xi
      cc_id     :: EvVar,
      cc_flavor :: CtFlavor, 
      cc_class  :: Class, 
      cc_tyargs :: [Xi]
    }

  | CIPCan {	-- ?x::tau
      -- See note [Canonical implicit parameter constraints].
      cc_id     :: EvVar,
      cc_flavor :: CtFlavor,
      cc_ip_nm  :: IPName Name,
      cc_ip_ty  :: TcTauType
    }

  | CTyEqCan {  -- tv ~ xi	(recall xi means function free)
       -- Invariant: 
       --   * tv not in tvs(xi)   (occurs check)
       --   * typeKind xi `compatKind` typeKind tv
       --       See Note [Spontaneous solving and kind compatibility]
       --   * We prefer unification variables on the left *JUST* for efficiency
      cc_id     :: EvVar, 
      cc_flavor :: CtFlavor, 
      cc_tyvar  :: TcTyVar, 
      cc_rhs    :: Xi
    }

  | CFunEqCan {  -- F xis ~ xi  
                 -- Invariant: * isSynFamilyTyCon cc_fun 
                 --            * typeKind (F xis) `compatKind` typeKind xi
      cc_id     :: EvVar,
      cc_flavor :: CtFlavor, 
      cc_fun    :: TyCon,	-- A type function
      cc_tyargs :: [Xi],	-- Either under-saturated or exactly saturated
      cc_rhs    :: Xi      	--    *never* over-saturated (because if so
      		      		--    we should have decomposed)
                   
    }

  | CFrozenErr {      -- A "frozen error" does not interact with anything
                      -- See Note [Frozen Errors]
      cc_id     :: EvVar,
      cc_flavor :: CtFlavor
    }

mkFrozenError :: CtFlavor -> EvVar -> CanonicalCt
mkFrozenError fl ev = CFrozenErr { cc_id = ev, cc_flavor = fl }

compatKind :: Kind -> Kind -> Bool
compatKind k1 k2 = k1 `isSubKind` k2 || k2 `isSubKind` k1 

deCanonicalise :: CanonicalCt -> FlavoredEvVar
deCanonicalise ct = mkEvVarX (cc_id ct) (cc_flavor ct)

tyVarsOfCanonical :: CanonicalCt -> TcTyVarSet
tyVarsOfCanonical (CTyEqCan { cc_tyvar = tv, cc_rhs = xi })    = extendVarSet (tyVarsOfType xi) tv
tyVarsOfCanonical (CFunEqCan { cc_tyargs = tys, cc_rhs = xi }) = tyVarsOfTypes (xi:tys)
tyVarsOfCanonical (CDictCan { cc_tyargs = tys }) 	       = tyVarsOfTypes tys
tyVarsOfCanonical (CIPCan { cc_ip_ty = ty })                   = tyVarsOfType ty
tyVarsOfCanonical (CFrozenErr { cc_id = ev })                  = tyVarsOfEvVar ev

tyVarsOfCDict :: CanonicalCt -> TcTyVarSet 
tyVarsOfCDict (CDictCan { cc_tyargs = tys }) = tyVarsOfTypes tys
tyVarsOfCDict _ct                            = emptyVarSet 

tyVarsOfCDicts :: CanonicalCts -> TcTyVarSet 
tyVarsOfCDicts = foldrBag (unionVarSet . tyVarsOfCDict) emptyVarSet

tyVarsOfCanonicals :: CanonicalCts -> TcTyVarSet
tyVarsOfCanonicals = foldrBag (unionVarSet . tyVarsOfCanonical) emptyVarSet

instance Outputable CanonicalCt where
  ppr (CDictCan d fl cls tys)     
      = ppr fl <+> ppr d  <+> dcolon <+> pprClassPred cls tys
  ppr (CIPCan ip fl ip_nm ty)     
      = ppr fl <+> ppr ip <+> dcolon <+> parens (ppr ip_nm <> dcolon <> ppr ty)
  ppr (CTyEqCan co fl tv ty)      
      = ppr fl <+> ppr co <+> dcolon <+> pprEqPred (Pair (mkTyVarTy tv) ty)
  ppr (CFunEqCan co fl tc tys ty) 
      = ppr fl <+> ppr co <+> dcolon <+> pprEqPred (Pair (mkTyConApp tc tys) ty)
  ppr (CFrozenErr co fl)
      = ppr fl <+> pprEvVarWithType co
\end{code}

Note [Canonical implicit parameter constraints]
~~~~~~~~~~~~~~~~~~~~~~~~~~~~~~~~~~~~~~~~~~~~~~~
The type in a canonical implicit parameter constraint doesn't need to
be a xi (type-function-free type) since we can defer the flattening
until checking this type for equality with another type.  If we
encounter two IP constraints with the same name, they MUST have the
same type, and at that point we can generate a flattened equality
constraint between the types.  (On the other hand, the types in two
class constraints for the same class MAY be equal, so they need to be
flattened in the first place to facilitate comparing them.)

\begin{code}
singleCCan :: CanonicalCt -> CanonicalCts 
singleCCan = unitBag 

andCCan :: CanonicalCts -> CanonicalCts -> CanonicalCts 
andCCan = unionBags

extendCCans :: CanonicalCts -> CanonicalCt -> CanonicalCts 
extendCCans = snocBag 

andCCans :: [CanonicalCts] -> CanonicalCts 
andCCans = unionManyBags

emptyCCan :: CanonicalCts 
emptyCCan = emptyBag

isEmptyCCan :: CanonicalCts -> Bool
isEmptyCCan = isEmptyBag

isCTyEqCan :: CanonicalCt -> Bool 
isCTyEqCan (CTyEqCan {})  = True 
isCTyEqCan (CFunEqCan {}) = False
isCTyEqCan _              = False 

isCDictCan_Maybe :: CanonicalCt -> Maybe Class
isCDictCan_Maybe (CDictCan {cc_class = cls })  = Just cls
isCDictCan_Maybe _              = Nothing

isCIPCan_Maybe :: CanonicalCt -> Maybe (IPName Name)
isCIPCan_Maybe  (CIPCan {cc_ip_nm = nm }) = Just nm
isCIPCan_Maybe _                = Nothing

isCFunEqCan_Maybe :: CanonicalCt -> Maybe TyCon
isCFunEqCan_Maybe (CFunEqCan { cc_fun = tc }) = Just tc
isCFunEqCan_Maybe _ = Nothing

isCFrozenErr :: CanonicalCt -> Bool
isCFrozenErr (CFrozenErr {}) = True
isCFrozenErr _               = False


-- A mixture of Given, Wanted, and Derived constraints. 
-- We split between equalities and the rest to process equalities first. 
data WorkList = WorkList { weqs  :: CanonicalCts 
                                 -- NB: weqs includes equalities /and/ family equalities
                         , wrest :: CanonicalCts }

unionWorkList :: WorkList -> WorkList -> WorkList
unionWorkList wl1 wl2
  = WorkList { weqs = weqs wl1 `andCCan` weqs wl2
             , wrest = wrest wl1 `andCCan` wrest wl2 }

unionWorkLists :: [WorkList] -> WorkList 
unionWorkLists = foldr unionWorkList emptyWorkList

isEmptyWorkList :: WorkList -> Bool
isEmptyWorkList wl = isEmptyCCan (weqs wl) && isEmptyCCan (wrest wl)

emptyWorkList :: WorkList
emptyWorkList
  = WorkList { weqs = emptyBag, wrest = emptyBag }

workListFromEq :: CanonicalCt -> WorkList
workListFromEq = workListFromEqs . singleCCan

workListFromNonEq :: CanonicalCt -> WorkList
workListFromNonEq = workListFromNonEqs . singleCCan 

workListFromNonEqs :: CanonicalCts -> WorkList
workListFromNonEqs cts
  = WorkList { weqs = emptyCCan, wrest = cts }

workListFromEqs :: CanonicalCts -> WorkList
workListFromEqs cts
  = WorkList { weqs = cts, wrest = emptyCCan }

foldrWorkListM :: (Monad m) => (CanonicalCt -> r -> m r) 
                           -> r -> WorkList -> m r
-- Prioritizes equalities
foldrWorkListM on_ct r (WorkList {weqs = eqs, wrest = rest })
  = do { r1 <- foldrBagM on_ct r eqs
       ; foldrBagM on_ct r1 rest }

instance Outputable WorkList where 
  ppr wl = vcat [ text "WorkList (Equalities) = " <+> ppr (weqs wl)
                , text "WorkList (Other)      = " <+> ppr (wrest wl) ]

\end{code}



%************************************************************************
%*									*
                    CtFlavor
         The "flavor" of a canonical constraint
%*									*
%************************************************************************

\begin{code}
getWantedLoc :: CanonicalCt -> WantedLoc
getWantedLoc ct 
  = ASSERT (isWanted (cc_flavor ct))
    case cc_flavor ct of 
      Wanted wl -> wl 
      _         -> pprPanic "Can't get WantedLoc of non-wanted constraint!" empty

isWantedCt :: CanonicalCt -> Bool
isWantedCt ct = isWanted (cc_flavor ct)
isGivenCt :: CanonicalCt -> Bool
isGivenCt ct = isGiven (cc_flavor ct)
isDerivedCt :: CanonicalCt -> Bool
isDerivedCt ct = isDerived (cc_flavor ct)

canSolve :: CtFlavor -> CtFlavor -> Bool 
-- canSolve ctid1 ctid2 
-- The constraint ctid1 can be used to solve ctid2 
-- "to solve" means a reaction where the active parts of the two constraints match.
--  active(F xis ~ xi) = F xis 
--  active(tv ~ xi)    = tv 
--  active(D xis)      = D xis 
--  active(IP nm ty)   = nm 
--
-- NB:  either (a `canSolve` b) or (b `canSolve` a) must hold
-----------------------------------------
canSolve (Given {})   _            = True 
canSolve (Wanted {})  (Derived {}) = True
canSolve (Wanted {})  (Wanted {})  = True
canSolve (Derived {}) (Derived {}) = True  -- Important: derived can't solve wanted/given
canSolve _ _ = False  	       	     	   -- (There is no *evidence* for a derived.)

canRewrite :: CtFlavor -> CtFlavor -> Bool 
-- canRewrite ctid1 ctid2 
-- The *equality_constraint* ctid1 can be used to rewrite inside ctid2 
canRewrite = canSolve 

combineCtLoc :: CtFlavor -> CtFlavor -> WantedLoc
-- Precondition: At least one of them should be wanted 
combineCtLoc (Wanted loc) _    = loc 
combineCtLoc _ (Wanted loc)    = loc 
combineCtLoc (Derived loc ) _  = loc 
combineCtLoc _ (Derived loc )  = loc 
combineCtLoc _ _ = panic "combineCtLoc: both given"

mkGivenFlavor :: CtFlavor -> SkolemInfo -> CtFlavor
mkGivenFlavor (Wanted  loc) sk  = Given (setCtLocOrigin loc sk)
mkGivenFlavor (Derived loc) sk  = Given (setCtLocOrigin loc sk)
mkGivenFlavor (Given   loc) sk  = Given (setCtLocOrigin loc sk)


mkWantedFlavor :: CtFlavor -> CtFlavor
mkWantedFlavor (Wanted  loc) = Wanted loc
mkWantedFlavor (Derived loc) = Wanted loc
mkWantedFlavor fl@(Given {}) = pprPanic "mkWantedFlavour" (ppr fl)
\end{code}

%************************************************************************
%*									*
%*		The TcS solver monad                                    *
%*									*
%************************************************************************

Note [The TcS monad]
~~~~~~~~~~~~~~~~~~~~
The TcS monad is a weak form of the main Tc monad

All you can do is
    * fail
    * allocate new variables
    * fill in evidence variables

Filling in a dictionary evidence variable means to create a binding
for it, so TcS carries a mutable location where the binding can be
added.  This is initialised from the innermost implication constraint.

\begin{code}
data TcSEnv
  = TcSEnv { 
      tcs_ev_binds :: EvBindsVar,
          -- Evidence bindings

      tcs_ty_binds :: IORef (TyVarEnv (TcTyVar, TcType)),
          -- Global type bindings

      tcs_context :: SimplContext,
                     
      tcs_untch :: TcsUntouchables,

      tcs_ic_depth :: Int,	-- Implication nesting depth
      tcs_count    :: IORef Int	-- Global step count
    }

type TcsUntouchables = (Untouchables,TcTyVarSet)
-- Like the TcM Untouchables, 
-- but records extra TcsTv variables generated during simplification
-- See Note [Extra TcsTv untouchables] in TcSimplify
\end{code}

\begin{code}
data SimplContext
  = SimplInfer SDoc	   -- Inferring type of a let-bound thing
  | SimplRuleLhs RuleName  -- Inferring type of a RULE lhs
  | SimplInteractive	   -- Inferring type at GHCi prompt
  | SimplCheck SDoc	   -- Checking a type signature or RULE rhs

instance Outputable SimplContext where
  ppr (SimplInfer d)   = ptext (sLit "SimplInfer") <+> d
  ppr (SimplCheck d)   = ptext (sLit "SimplCheck") <+> d
  ppr (SimplRuleLhs n) = ptext (sLit "SimplRuleLhs") <+> doubleQuotes (ftext n)
  ppr SimplInteractive = ptext (sLit "SimplInteractive")

isInteractive :: SimplContext -> Bool
isInteractive SimplInteractive = True
isInteractive _                = False

simplEqsOnly :: SimplContext -> Bool
-- Simplify equalities only, not dictionaries
-- This is used for the LHS of rules; ee
-- Note [Simplifying RULE lhs constraints] in TcSimplify
simplEqsOnly (SimplRuleLhs {}) = True
simplEqsOnly _                 = False

performDefaulting :: SimplContext -> Bool
performDefaulting (SimplInfer {})   = False
performDefaulting (SimplRuleLhs {}) = False
performDefaulting SimplInteractive  = True
performDefaulting (SimplCheck {})   = True

---------------
newtype TcS a = TcS { unTcS :: TcSEnv -> TcM a } 

instance Functor TcS where
  fmap f m = TcS $ fmap f . unTcS m

instance Monad TcS where 
  return x  = TcS (\_ -> return x) 
  fail err  = TcS (\_ -> fail err) 
  m >>= k   = TcS (\ebs -> unTcS m ebs >>= \r -> unTcS (k r) ebs)

-- Basic functionality 
-- ~~~~~~~~~~~~~~~~~~~~~~~~~~~~~~~~~~~~~~~~~~~~~~~~~~~~~~~~~~~~~~~~~
wrapTcS :: TcM a -> TcS a 
-- Do not export wrapTcS, because it promotes an arbitrary TcM to TcS,
-- and TcS is supposed to have limited functionality
wrapTcS = TcS . const -- a TcM action will not use the TcEvBinds

wrapErrTcS :: TcM a -> TcS a 
-- The thing wrapped should just fail
-- There's no static check; it's up to the user
-- Having a variant for each error message is too painful
wrapErrTcS = wrapTcS

wrapWarnTcS :: TcM a -> TcS a 
-- The thing wrapped should just add a warning, or no-op
-- There's no static check; it's up to the user
wrapWarnTcS = wrapTcS

failTcS, panicTcS :: SDoc -> TcS a
failTcS      = wrapTcS . TcM.failWith
panicTcS doc = pprPanic "TcCanonical" doc

traceTcS :: String -> SDoc -> TcS ()
traceTcS herald doc = TcS $ \_env -> TcM.traceTc herald doc

bumpStepCountTcS :: TcS ()
bumpStepCountTcS = TcS $ \env -> do { let ref = tcs_count env
                                    ; n <- TcM.readTcRef ref
                                    ; TcM.writeTcRef ref (n+1) }

traceFireTcS :: Int -> SDoc -> TcS ()
-- Dump a rule-firing trace
traceFireTcS depth doc 
  = TcS $ \env -> 
    TcM.ifDOptM Opt_D_dump_cs_trace $ 
    do { n <- TcM.readTcRef (tcs_count env)
       ; let msg = int n 
                <> text (replicate (tcs_ic_depth env) '>')
                <> brackets (int depth) <+> doc
       ; TcM.dumpTcRn msg }

runTcS :: SimplContext
       -> Untouchables 	       -- Untouchables
       -> TcS a		       -- What to run
       -> TcM (a, Bag EvBind)
runTcS context untouch tcs 
  = do { ty_binds_var <- TcM.newTcRef emptyVarEnv
       ; ev_binds_var@(EvBindsVar evb_ref _) <- TcM.newTcEvBinds
       ; step_count <- TcM.newTcRef 0
       ; let env = TcSEnv { tcs_ev_binds = ev_binds_var
                          , tcs_ty_binds = ty_binds_var
                          , tcs_context  = context
                          , tcs_untch    = (untouch, emptyVarSet) -- No Tcs untouchables yet
			  , tcs_count    = step_count
			  , tcs_ic_depth = 0
                          }

	     -- Run the computation
       ; res <- unTcS tcs env
	     -- Perform the type unifications required
       ; ty_binds <- TcM.readTcRef ty_binds_var
       ; mapM_ do_unification (varEnvElts ty_binds)

#ifdef DEBUG
<<<<<<< HEAD
--       ; count <- TcM.readTcRef step_count
--       ; TcM.dumpTcRn (ptext (sLit "Constraint solver steps =") <+> int count)
=======
       ; count <- TcM.readTcRef step_count
       ; when (count > 0) $
         TcM.debugDumpTcRn (ptext (sLit "Constraint solver steps =") 
                            <+> int count <+> ppr context)
>>>>>>> d1bffa69
#endif
             -- And return
       ; ev_binds      <- TcM.readTcRef evb_ref
       ; return (res, evBindMapBinds ev_binds) }
  where
    do_unification (tv,ty) = TcM.writeMetaTyVar tv ty

nestImplicTcS :: EvBindsVar -> TcsUntouchables -> TcS a -> TcS a
nestImplicTcS ref (inner_range, inner_tcs) (TcS thing_inside)
  = TcS $ \ TcSEnv { tcs_ty_binds = ty_binds 
    	    	   , tcs_untch = (_outer_range, outer_tcs)
		   , tcs_count = count
		   , tcs_ic_depth = idepth
                   , tcs_context = ctxt } ->
    let 
       inner_untch = (inner_range, outer_tcs `unionVarSet` inner_tcs)
       		   -- The inner_range should be narrower than the outer one
		   -- (thus increasing the set of untouchables) but 
		   -- the inner Tcs-untouchables must be unioned with the
		   -- outer ones!
       nest_env = TcSEnv { tcs_ev_binds = ref
                         , tcs_ty_binds = ty_binds
                         , tcs_untch    = inner_untch
                         , tcs_count    = count
                         , tcs_ic_depth = idepth+1
                         , tcs_context  = ctxtUnderImplic ctxt }
    in 
    thing_inside nest_env

recoverTcS :: TcS a -> TcS a -> TcS a
recoverTcS (TcS recovery_code) (TcS thing_inside)
  = TcS $ \ env ->
    TcM.recoverM (recovery_code env) (thing_inside env)

ctxtUnderImplic :: SimplContext -> SimplContext
-- See Note [Simplifying RULE lhs constraints] in TcSimplify
ctxtUnderImplic (SimplRuleLhs n) = SimplCheck (ptext (sLit "lhs of rule") 
                                               <+> doubleQuotes (ftext n))
ctxtUnderImplic ctxt              = ctxt

tryTcS :: TcS a -> TcS a
-- Like runTcS, but from within the TcS monad 
-- Ignore all the evidence generated, and do not affect caller's evidence!
tryTcS tcs 
  = TcS (\env -> do { ty_binds_var <- TcM.newTcRef emptyVarEnv
                    ; ev_binds_var <- TcM.newTcEvBinds
                    ; let env1 = env { tcs_ev_binds = ev_binds_var
                                     , tcs_ty_binds = ty_binds_var }
                    ; unTcS tcs env1 })

-- Update TcEvBinds 
-- ~~~~~~~~~~~~~~~~~~~~~~~~~~~~~~~~~~~~~~~~~~~~~~~~~~~~~~~~~~~~~~~~~

getDynFlags :: TcS DynFlags
getDynFlags = wrapTcS TcM.getDOpts

getTcSContext :: TcS SimplContext
getTcSContext = TcS (return . tcs_context)

getTcEvBinds :: TcS EvBindsVar
getTcEvBinds = TcS (return . tcs_ev_binds) 

getUntouchables :: TcS TcsUntouchables
getUntouchables = TcS (return . tcs_untch)

getTcSTyBinds :: TcS (IORef (TyVarEnv (TcTyVar, TcType)))
getTcSTyBinds = TcS (return . tcs_ty_binds)

getTcSTyBindsMap :: TcS (TyVarEnv (TcTyVar, TcType))
getTcSTyBindsMap = getTcSTyBinds >>= wrapTcS . (TcM.readTcRef) 


getTcEvBindsBag :: TcS EvBindMap
getTcEvBindsBag
  = do { EvBindsVar ev_ref _ <- getTcEvBinds 
       ; wrapTcS $ TcM.readTcRef ev_ref }

setCoBind :: CoVar -> Coercion -> TcS () 
setCoBind cv co = setEvBind cv (EvCoercion co)

setWantedTyBind :: TcTyVar -> TcType -> TcS () 
-- Add a type binding
-- We never do this twice!
setWantedTyBind tv ty 
  = do { ref <- getTcSTyBinds
       ; wrapTcS $ 
         do { ty_binds <- TcM.readTcRef ref
#ifdef DEBUG
            ; TcM.checkErr (not (tv `elemVarEnv` ty_binds)) $
              vcat [ text "TERRIBLE ERROR: double set of meta type variable"
                   , ppr tv <+> text ":=" <+> ppr ty
                   , text "Old value =" <+> ppr (lookupVarEnv_NF ty_binds tv)]
#endif
            ; TcM.writeTcRef ref (extendVarEnv ty_binds tv (tv,ty)) } }

setIPBind :: EvVar -> EvTerm -> TcS () 
setIPBind = setEvBind 

setDictBind :: EvVar -> EvTerm -> TcS () 
setDictBind = setEvBind 

setEvBind :: EvVar -> EvTerm -> TcS () 
-- Internal
setEvBind ev rhs 
  = do { tc_evbinds <- getTcEvBinds
       ; wrapTcS (TcM.addTcEvBind tc_evbinds ev rhs) }

warnTcS :: CtLoc orig -> Bool -> SDoc -> TcS ()
warnTcS loc warn_if doc 
  | warn_if   = wrapTcS $ TcM.setCtLoc loc $ TcM.addWarnTc doc
  | otherwise = return ()

getDefaultInfo ::  TcS (SimplContext, [Type], (Bool, Bool))
getDefaultInfo 
  = do { ctxt <- getTcSContext
       ; (tys, flags) <- wrapTcS (TcM.tcGetDefaultTys (isInteractive ctxt))
       ; return (ctxt, tys, flags) }

-- Just get some environments needed for instance looking up and matching
-- ~~~~~~~~~~~~~~~~~~~~~~~~~~~~~~~~~~~~~~~~~~~~~~~~~~~~~~~~~~~~~~~~~~~~~~

getInstEnvs :: TcS (InstEnv, InstEnv) 
getInstEnvs = wrapTcS $ Inst.tcGetInstEnvs 

getFamInstEnvs :: TcS (FamInstEnv, FamInstEnv) 
getFamInstEnvs = wrapTcS $ FamInst.tcGetFamInstEnvs

getTopEnv :: TcS HscEnv 
getTopEnv = wrapTcS $ TcM.getTopEnv 

getGblEnv :: TcS TcGblEnv 
getGblEnv = wrapTcS $ TcM.getGblEnv 

-- Various smaller utilities [TODO, maybe will be absorbed in the instance matcher]
-- ~~~~~~~~~~~~~~~~~~~~~~~~~~~~~~~~~~~~~~~~~~~~~~~~~~~~~~~~~~~~~~~~~~~~~~~~~~~~~~~~

checkWellStagedDFun :: PredType -> DFunId -> WantedLoc -> TcS () 
checkWellStagedDFun pred dfun_id loc 
  = wrapTcS $ TcM.setCtLoc loc $ 
    do { use_stage <- TcM.getStage
       ; TcM.checkWellStaged pp_thing bind_lvl (thLevel use_stage) }
  where
    pp_thing = ptext (sLit "instance for") <+> quotes (ppr pred)
    bind_lvl = TcM.topIdLvl dfun_id

pprEq :: TcType -> TcType -> SDoc
pprEq ty1 ty2 = pprPredTy $ mkEqPred (ty1,ty2)

isTouchableMetaTyVar :: TcTyVar -> TcS Bool
isTouchableMetaTyVar tv 
  = do { untch <- getUntouchables
       ; return $ isTouchableMetaTyVar_InRange untch tv } 

isTouchableMetaTyVar_InRange :: TcsUntouchables -> TcTyVar -> Bool 
isTouchableMetaTyVar_InRange (untch,untch_tcs) tv 
  = case tcTyVarDetails tv of 
      MetaTv TcsTv _ -> not (tv `elemVarSet` untch_tcs)
                        -- See Note [Touchable meta type variables] 
      MetaTv {}      -> inTouchableRange untch tv 
      _              -> False 


\end{code}


Note [Touchable meta type variables]
~~~~~~~~~~~~~~~~~~~~~~~~~~~~~~~~~~~~
Meta type variables allocated *by the constraint solver itself* are always
touchable.  Example: 
   instance C a b => D [a] where...
if we use this instance declaration we "make up" a fresh meta type
variable for 'b', which we must later guess.  (Perhaps C has a
functional dependency.)  But since we aren't in the constraint *generator*
we can't allocate a Unique in the touchable range for this implication
constraint.  Instead, we mark it as a "TcsTv", which makes it always-touchable.


\begin{code}
-- Flatten skolems
-- ~~~~~~~~~~~~~~~~~~~~~~~~~~~~~~~~~~~~~~~~~~~~~~~~~~~~~~~~~~~~~~~~~~~

newFlattenSkolemTy :: TcType -> TcS TcType
newFlattenSkolemTy ty = mkTyVarTy <$> newFlattenSkolemTyVar ty

newFlattenSkolemTyVar :: TcType -> TcS TcTyVar
newFlattenSkolemTyVar ty
  = do { tv <- wrapTcS $ do { uniq <- TcM.newUnique
                            ; let name = TcM.mkTcTyVarName uniq (fsLit "f")
                            ; return $ mkTcTyVar name (typeKind ty) (FlatSkol ty) } 
       ; traceTcS "New Flatten Skolem Born" $ 
           (ppr tv <+> text "[:= " <+> ppr ty <+> text "]")
       ; return tv }

-- Instantiations 
-- ~~~~~~~~~~~~~~~~~~~~~~~~~~~~~~~~~~~~~~~~~~~~~~~~~~~~~~~~~~~~~~~~~~

instDFunTypes :: [Either TyVar TcType] -> TcS [TcType] 
instDFunTypes mb_inst_tys 
  = mapM inst_tv mb_inst_tys
  where
    inst_tv :: Either TyVar TcType -> TcS Type
    inst_tv (Left tv)  = mkTyVarTy <$> instFlexiTcS tv
    inst_tv (Right ty) = return ty 

instDFunConstraints :: TcThetaType -> TcS [EvVar] 
instDFunConstraints preds = wrapTcS $ TcM.newWantedEvVars preds 


instFlexiTcS :: TyVar -> TcS TcTyVar 
-- Like TcM.instMetaTyVar but the variable that is created is always
-- touchable; we are supposed to guess its instantiation. 
-- See Note [Touchable meta type variables] 
instFlexiTcS tv = instFlexiTcSHelper (tyVarName tv) (tyVarKind tv) 

newFlexiTcSTy :: Kind -> TcS TcType  
newFlexiTcSTy knd 
  = wrapTcS $
    do { uniq <- TcM.newUnique 
       ; ref  <- TcM.newMutVar  Flexi 
       ; let name = TcM.mkTcTyVarName uniq (fsLit "uf")
       ; return $ mkTyVarTy (mkTcTyVar name knd (MetaTv TcsTv ref)) }

isFlexiTcsTv :: TyVar -> Bool
isFlexiTcsTv tv
  | not (isTcTyVar tv)                  = False
  | MetaTv TcsTv _ <- tcTyVarDetails tv = True
  | otherwise                           = False

newKindConstraint :: TcTyVar -> Kind -> TcS CoVar
-- Create new wanted CoVar that constrains the type to have the specified kind. 
newKindConstraint tv knd 
  = do { tv_k <- instFlexiTcSHelper (tyVarName tv) knd 
       ; let ty_k = mkTyVarTy tv_k
       ; co_var <- newCoVar (mkTyVarTy tv) ty_k
       ; return co_var }

instFlexiTcSHelper :: Name -> Kind -> TcS TcTyVar
instFlexiTcSHelper tvname tvkind
  = wrapTcS $ 
    do { uniq <- TcM.newUnique 
       ; ref  <- TcM.newMutVar  Flexi 
       ; let name = setNameUnique tvname uniq 
             kind = tvkind 
       ; return (mkTcTyVar name kind (MetaTv TcsTv ref)) }

-- Superclasses and recursive dictionaries 
-- ~~~~~~~~~~~~~~~~~~~~~~~~~~~~~~~~~~~~~~~~~~~~~~~~~~~~~~~~~~~~~~~~~~~~~

newEvVar :: TcPredType -> TcS EvVar
newEvVar pty = wrapTcS $ TcM.newEvVar pty

newDerivedId :: TcPredType -> TcS EvVar 
newDerivedId pty = wrapTcS $ TcM.newEvVar pty

newGivenCoVar :: TcType -> TcType -> Coercion -> TcS EvVar 
-- Note we create immutable variables for given or derived, since we
-- must bind them to TcEvBinds (because their evidence may involve 
-- superclasses). However we should be able to override existing
-- 'derived' evidence, even in TcEvBinds 
newGivenCoVar ty1 ty2 co 
  = do { cv <- newCoVar ty1 ty2
       ; setEvBind cv (EvCoercion co) 
       ; return cv } 

newCoVar :: TcType -> TcType -> TcS EvVar
newCoVar ty1 ty2 = wrapTcS $ TcM.newCoVar ty1 ty2 

newIPVar :: IPName Name -> TcType -> TcS EvVar 
newIPVar nm ty = wrapTcS $ TcM.newIP nm ty 

newDictVar :: Class -> [TcType] -> TcS EvVar 
newDictVar cl tys = wrapTcS $ TcM.newDict cl tys 
\end{code} 


\begin{code} 
-- Matching and looking up classes and family instances
-- ~~~~~~~~~~~~~~~~~~~~~~~~~~~~~~~~~~~~~~~~~~~~~~~~~~~~~~~~~~~~~~~~~~~~~

data MatchInstResult mi
  = MatchInstNo         -- No matching instance 
  | MatchInstSingle mi  -- Single matching instance
  | MatchInstMany       -- Multiple matching instances


matchClass :: Class -> [Type] -> TcS (MatchInstResult (DFunId, [Either TyVar TcType])) 
-- Look up a class constraint in the instance environment
matchClass clas tys
  = do	{ let pred = mkClassPred clas tys 
        ; instEnvs <- getInstEnvs
        ; case lookupInstEnv instEnvs clas tys of {
            ([], unifs)               -- Nothing matches  
                -> do { traceTcS "matchClass not matching"
                                 (vcat [ text "dict" <+> ppr pred, 
                                         text "unifs" <+> ppr unifs ]) 
                      ; return MatchInstNo  
                      } ;  
	    ([(ispec, inst_tys)], []) -- A single match 
		-> do	{ let dfun_id = is_dfun ispec
			; traceTcS "matchClass success"
				   (vcat [text "dict" <+> ppr pred, 
				          text "witness" <+> ppr dfun_id
                                           <+> ppr (idType dfun_id) ])
				  -- Record that this dfun is needed
                        ; return $ MatchInstSingle (dfun_id, inst_tys)
                        } ;
     	    (matches, unifs)          -- More than one matches 
		-> do	{ traceTcS "matchClass multiple matches, deferring choice"
			           (vcat [text "dict" <+> ppr pred,
				   	  text "matches" <+> ppr matches,
				   	  text "unifs" <+> ppr unifs])
                        ; return MatchInstMany 
		        }
	}
        }

matchFam :: TyCon
         -> [Type] 
         -> TcS (MatchInstResult (TyCon, [Type]))
matchFam tycon args
  = do { mb <- wrapTcS $ TcM.tcLookupFamInst tycon args
       ; case mb of 
           Nothing  -> return MatchInstNo 
           Just res -> return $ MatchInstSingle res
       -- DV: We never return MatchInstMany, since tcLookupFamInst never returns 
       -- multiple matches. Check. 
       }
\end{code}<|MERGE_RESOLUTION|>--- conflicted
+++ resolved
@@ -528,15 +528,10 @@
        ; mapM_ do_unification (varEnvElts ty_binds)
 
 #ifdef DEBUG
-<<<<<<< HEAD
---       ; count <- TcM.readTcRef step_count
---       ; TcM.dumpTcRn (ptext (sLit "Constraint solver steps =") <+> int count)
-=======
        ; count <- TcM.readTcRef step_count
        ; when (count > 0) $
          TcM.debugDumpTcRn (ptext (sLit "Constraint solver steps =") 
                             <+> int count <+> ppr context)
->>>>>>> d1bffa69
 #endif
              -- And return
        ; ev_binds      <- TcM.readTcRef evb_ref
