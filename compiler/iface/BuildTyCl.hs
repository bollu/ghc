--- conflicted
+++ resolved
@@ -133,21 +133,10 @@
 ------------------------------------------------------
 buildDataCon :: FamInstEnvs
             -> Name -> Bool
-<<<<<<< HEAD
-            -> [HsBang]
-            -> [FieldLabel]             -- Field labels
-            -> [TyVar] -> [TyVar]       -- Univ and ext
-            -> [(TyVar,Type)]           -- Equality spec
-            -> ThetaType                -- Does not include the "stupid theta"
-                                        -- or the GADT equalities
-            -> [Type] -> Type           -- Argument and result types
-            -> TyCon                    -- Rep tycon
-            -> TcRnIf m n DataCon
-=======
             -> [HsSrcBang]
             -> Maybe [HsImplBang]
                 -- See Note [Bangs on imported data constructors] in MkId
-           -> [Name]                   -- Field labels
+           -> [FieldLabel]             -- Field labels
            -> [TyVar] -> [TyVar]       -- Univ and ext
            -> [(TyVar,Type)]           -- Equality spec
            -> ThetaType                -- Does not include the "stupid theta"
@@ -155,7 +144,6 @@
            -> [Type] -> Type           -- Argument and result types
            -> TyCon                    -- Rep tycon
            -> TcRnIf m n DataCon
->>>>>>> a52db231
 -- A wrapper for DataCon.mkDataCon that
 --   a) makes the worker Id
 --   b) makes the wrapper Id if necessary, including
