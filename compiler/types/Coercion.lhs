--- conflicted
+++ resolved
@@ -95,12 +95,8 @@
 import VarEnv
 import VarSet
 import Maybes   ( orElse )
-<<<<<<< HEAD
-import Name	( Name, NamedThing(..), nameUnique, getSrcSpan )
+import Name	( Name, NamedThing(..), nameUnique, nameModule, getSrcSpan )
 import NameSet
-=======
-import Name	( Name, NamedThing(..), nameUnique, nameModule, getSrcSpan )
->>>>>>> 9c6dd15b
 import OccName 	( parenSymOcc )
 import Util
 import BasicTypes
