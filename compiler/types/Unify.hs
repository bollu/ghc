-- (c) The University of Glasgow 2006

{-# LANGUAGE CPP, DeriveFunctor #-}

module Unify (
        -- Matching of types:
        --      the "tc" prefix indicates that matching always
        --      respects newtypes (rather than looking through them)
        tcMatchTy, tcMatchTys, tcMatchTyX, tcMatchTysX,
        ruleMatchTyX, tcMatchPreds,
        MatchResult, MatchResult'(..),

        LazyEqs, noLazyEqs, lazyEqsToSubst,
        MatchEnv(..), matchList,

        typesCantMatch,

        -- Side-effect free unification
        tcUnifyTy, tcUnifyTys, BindFlag(..),

        UnifyResultM(..), UnifyResult, tcUnifyTysFG

   ) where

#include "HsVersions.h"

import Bag
import Var
import VarEnv
import VarSet
import Kind
import Type
import TyCon
import TypeRep

import Control.Monad (liftM, ap)
#if __GLASGOW_HASKELL__ < 709
import Control.Applicative (Applicative(..))
#endif

{-
************************************************************************
*                                                                      *
                Matching
*                                                                      *
************************************************************************


Matching is much tricker than you might think.

1. The substitution we generate binds the *template type variables*
   which are given to us explicitly.

2. We want to match in the presence of foralls;
        e.g     (forall a. t1) ~ (forall b. t2)

   That is what the RnEnv2 is for; it does the alpha-renaming
   that makes it as if a and b were the same variable.
   Initialising the RnEnv2, so that it can generate a fresh
   binder when necessary, entails knowing the free variables of
   both types.

3. We must be careful not to bind a template type variable to a
   locally bound variable.  E.g.
        (forall a. x) ~ (forall b. b)
   where x is the template type variable.  Then we do not want to
   bind x to a/b!  This is a kind of occurs check.
   The necessary locals accumulate in the RnEnv2.
-}

type LazyEqs l = Bag (Type, Type, l)

noLazyEqs :: LazyEqs l
noLazyEqs = emptyBag

lazyEqsToSubst :: LazyEqs l -> TvSubst
lazyEqsToSubst leqs = go (bagToList leqs)
  where go [] = emptyTvSubst
        go ((ty1,ty2,_):rs)
          = extendTvSubst (go rs) (getTyVar "lazyEqsToSubst" ty1) ty2

data MatchEnv l
  = ME  { me_tmpls :: VarSet    -- Template variables
        , me_env   :: RnEnv2    -- Renaming envt for nested foralls
        , me_lazy_eqs :: LazyEqs l  -- Lazy equalities to apply when matching vars
        }                       --   In-scope set includes template variables
    -- Nota Bene: MatchEnv isn't specific to Types.  It is used
    --            for matching terms and coercions as well as types

data MatchResult' s l
  = MatchResult { mr_subst :: s
                , mr_lazy_eqs :: LazyEqs l }

type MatchResult l = MatchResult' TvSubst l
type MatchResultEnv l = MatchResult' TvSubstEnv l

mrMapSubst :: (a -> b) -> MatchResult' a l -> MatchResult' b l
mrMapSubst f m = m { mr_subst = f (mr_subst m) }

tcMatchTy :: TyVarSet           -- Template tyvars
          -> LazyEqs l          -- Lazy equalities
          -> Type               -- Template
          -> Type               -- Target
          -> Maybe (MatchResult l)  -- One-shot; in principle the template
                                -- variables could be free in the target
<<<<<<< HEAD

tcMatchTy tmpls leqs ty1 ty2
  = case match menv initial ty1 ty2 of
        Just env -> Just $ mrMapSubst (TvSubst in_scope) env
        Nothing  -> Nothing
  where
    menv     = ME { me_tmpls = tmpls
                  , me_env = mkRnEnv2 in_scope
                  , me_lazy_eqs = leqs }
    in_scope = mkInScopeSet (tmpls `unionVarSet` tyVarsOfType ty2)
    initial  = MatchResult emptyTvSubstEnv emptyBag
=======
tcMatchTy tmpls ty1 ty2
  = tcMatchTyX tmpls init_subst ty1 ty2
  where
    init_subst = mkTvSubst in_scope emptyTvSubstEnv
    in_scope   = mkInScopeSet (tmpls `unionVarSet` tyVarsOfType ty2)
>>>>>>> 474d4ccc
        -- We're assuming that all the interesting
        -- tyvars in ty1 are in tmpls

tcMatchTys :: TyVarSet          -- Template tyvars
           -> LazyEqs l         -- Lazy equalities
           -> [Type]            -- Template
           -> [Type]            -- Target
           -> Maybe (MatchResult l) -- One-shot; in principle the template
                                -- variables could be free in the target
<<<<<<< HEAD

tcMatchTys tmpls leqs tys1 tys2
  = case match_tys menv initial tys1 tys2 of
        Just env -> Just $ mrMapSubst (TvSubst in_scope) env
        Nothing  -> Nothing
  where
    menv     = ME { me_tmpls = tmpls
                  , me_env = mkRnEnv2 in_scope
                  , me_lazy_eqs = leqs }
    in_scope = mkInScopeSet (tmpls `unionVarSet` tyVarsOfTypes tys2)
    initial  = MatchResult emptyTvSubstEnv emptyBag
        -- We're assuming that all the interesting
        -- tyvars in tys1 are in tmpls
=======
tcMatchTys tmpls tys1 tys2
  = tcMatchTysX tmpls init_subst tys1 tys2
  where
    init_subst = mkTvSubst in_scope emptyTvSubstEnv
    in_scope   = mkInScopeSet (tmpls `unionVarSet` tyVarsOfTypes tys2)
>>>>>>> 474d4ccc

tcMatchTyX :: TyVarSet          -- Template tyvars
           -> TvSubst           -- Substitution to extend
           -> LazyEqs l         -- Lazy equalities
           -> Type              -- Template
           -> Type              -- Target
<<<<<<< HEAD
           -> Maybe (MatchResult l)
tcMatchTyX tmpls (TvSubst in_scope subst_env) leqs ty1 ty2
  = case match menv initial ty1 ty2 of
        Just env -> Just $ mrMapSubst (TvSubst in_scope) env
        Nothing  -> Nothing
=======
           -> Maybe TvSubst
tcMatchTyX tmpls (TvSubst in_scope subst_env) ty1 ty2
  = case match menv subst_env ty1 ty2 of
        Just subst_env' -> Just (TvSubst in_scope subst_env')
        Nothing         -> Nothing
>>>>>>> 474d4ccc
  where
    menv = ME { me_tmpls = tmpls
              , me_env = mkRnEnv2 in_scope
              , me_lazy_eqs = leqs }
    initial = MatchResult subst_env leqs

tcMatchTysX :: TyVarSet          -- Template tyvars
            -> TvSubst           -- Substitution to extend
            -> [Type]            -- Template
            -> [Type]            -- Target
            -> Maybe TvSubst     -- One-shot; in principle the template
                                 -- variables could be free in the target
tcMatchTysX tmpls (TvSubst in_scope subst_env) tys1 tys2
  = case match_tys menv subst_env tys1 tys2 of
        Just subst_env' -> Just (TvSubst in_scope subst_env')
        Nothing         -> Nothing
  where
    menv = ME { me_tmpls = tmpls, me_env = mkRnEnv2 in_scope }

tcMatchPreds
        :: [TyVar]                      -- Bind these
        -> LazyEqs l                    -- Lazy equalities
        -> [PredType] -> [PredType]
        -> Maybe (MatchResultEnv l)
tcMatchPreds tmpls leqs ps1 ps2
  = matchList (match menv) initial ps1 ps2
  where
    menv = ME { me_tmpls = mkVarSet tmpls
              , me_env = mkRnEnv2 in_scope_tyvars
              , me_lazy_eqs = leqs }
    in_scope_tyvars = mkInScopeSet (tyVarsOfTypes ps1 `unionVarSet` tyVarsOfTypes ps2)
    initial = MatchResult emptyTvSubstEnv emptyBag

-- This one is called from the expression matcher, which already has a MatchEnv in hand
ruleMatchTyX :: MatchEnv l
         -> MatchResultEnv l    -- Substitution to extend
         -> Type                -- Template
         -> Type                -- Target
         -> Maybe (MatchResultEnv l)

ruleMatchTyX menv subst ty1 ty2 = match menv subst ty1 ty2      -- Rename for export

-- Now the internals of matching

-- | Workhorse matching function.  Our goal is to find a substitution
-- on all of the template variables (specified by @me_tmpls menv@) such
-- that @ty1@ and @ty2@ unify.  This substitution is accumulated in @subst@.
-- If a variable is not a template variable, we don't attempt to find a
-- substitution for it; it must match exactly on both sides.  Furthermore,
-- only @ty1@ can have template variables.
--
-- This function handles binders, see 'RnEnv2' for more details on
-- how that works.
match :: MatchEnv l     -- For the most part this is pushed downwards
      -> MatchResultEnv l -- Substitution so far:
                        --   Domain is subset of template tyvars
                        --   Free vars of range is subset of
                        --      in-scope set of the RnEnv2
      -> Type -> Type   -- Template and target respectively
      -> Maybe (MatchResultEnv l)

match menv subst ty1 ty2 | Just ty1' <- coreView ty1 = match menv subst ty1' ty2
                         | Just ty2' <- coreView ty2 = match menv subst ty1 ty2'

match menv subst (TyVarTy tv1) ty2
  | Just ty1' <- lookupVarEnv (mr_subst subst) tv1'        -- tv1' is already bound
  = if eqTypeX (nukeRnEnvL rn_env) ty1' ty2
        -- ty1 has no locally-bound variables, hence nukeRnEnvL
    then Just subst
    else Nothing        -- ty2 doesn't match

  | tv1' `elemVarSet` me_tmpls menv
  = if any (inRnEnvR rn_env) (varSetElems (tyVarsOfType ty2))
    then Nothing        -- Occurs check
                        -- ezyang: Is this really an occurs check?  It seems
                        -- to just reject matching \x. A against \x. x (maintaining
                        -- the invariant that the free vars of the range of @subst@
                        -- are a subset of the in-scope set in @me_env menv@.)
    else do { subst1 <- match_kind menv subst (tyVarKind tv1) (typeKind ty2)
                        -- Note [Matching kinds]
            ; return $ mrMapSubst (\s -> extendVarEnv s tv1' ty2) subst1 }

   | otherwise  -- tv1 is not a template tyvar
   = case ty2 of
        TyVarTy tv2 | tv1' == rnOccR rn_env tv2 -> Just subst
        _                                       -> Nothing
  where
    rn_env = me_env menv
    tv1' = rnOccL rn_env tv1

match menv subst (ForAllTy tv1 ty1) (ForAllTy tv2 ty2)
  = do { subst' <- match_kind menv subst (tyVarKind tv1) (tyVarKind tv2)
       ; match menv' subst' ty1 ty2 }
  where         -- Use the magic of rnBndr2 to go under the binders
    menv' = menv { me_env = rnBndr2 (me_env menv) tv1 tv2 }

match menv subst (TyConApp tc1 tys1) (TyConApp tc2 tys2)
  | tc1 == tc2 = match_tys menv subst tys1 tys2
match menv subst (FunTy ty1a ty1b) (FunTy ty2a ty2b)
  = do { subst' <- match menv subst ty1a ty2a
       ; match menv subst' ty1b ty2b }
match menv subst (AppTy ty1a ty1b) ty2
  | Just (ty2a, ty2b) <- repSplitAppTy_maybe ty2
        -- 'repSplit' used because the tcView stuff is done above
  = do { subst' <- match menv subst ty1a ty2a
       ; match menv subst' ty1b ty2b }

match _ subst (LitTy x) (LitTy y) | x == y  = return subst

match menv subst ty1 ty2@(TyVarTy _)
  = let leqs = filterBag (\(x,_,_) -> x == ty2) (me_lazy_eqs menv)
     in case foldrBag go Nothing leqs of
          Nothing -> Nothing
          Just (subst', repl', info') -> Just $
            subst' { mr_lazy_eqs = (ty2, repl', info') `consBag` mr_lazy_eqs subst'}
  where
    go _ solution@(Just _) = solution
    go (_, repl, info) Nothing   = fmap (\x -> (x, repl, info)) (match menv subst ty1 repl)

match _ _ _ _
  = Nothing



--------------
match_kind :: MatchEnv l -> MatchResultEnv l -> Kind -> Kind -> Maybe (MatchResultEnv l)
-- Match the kind of the template tyvar with the kind of Type
-- Note [Matching kinds]
match_kind menv subst k1 k2
  | k2 `isSubKind` k1
  = return subst

  | otherwise
  = match menv subst k1 k2

-- Note [Matching kinds]
-- ~~~~~~~~~~~~~~~~~~~~~
-- For ordinary type variables, we don't want (m a) to match (n b)
-- if say (a::*) and (b::*->*).  This is just a yes/no issue.
--
-- For coercion kinds matters are more complicated.  If we have a
-- coercion template variable co::a~[b], where a,b are presumably also
-- template type variables, then we must match co's kind against the
-- kind of the actual argument, so as to give bindings to a,b.
--
-- In fact I have no example in mind that *requires* this kind-matching
-- to instantiate template type variables, but it seems like the right
-- thing to do.  C.f. Note [Matching variable types] in Rules.hs

--------------
match_tys :: MatchEnv l -> MatchResultEnv l -> [Type] -> [Type] -> Maybe (MatchResultEnv l)
match_tys menv subst tys1 tys2 = matchList (match menv) subst tys1 tys2

--------------
matchList :: (env -> a -> b -> Maybe env)
           -> env -> [a] -> [b] -> Maybe env
matchList _  subst []     []     = Just subst
matchList fn subst (a:as) (b:bs) = do { subst' <- fn subst a b
                                      ; matchList fn subst' as bs }
matchList _  _     _      _      = Nothing

{-
************************************************************************
*                                                                      *
                GADTs
*                                                                      *
************************************************************************

Note [Pruning dead case alternatives]
~~~~~~~~~~~~~~~~~~~~~~~~~~~~~~~~~~~~~
Consider        data T a where
                   T1 :: T Int
                   T2 :: T a

                newtype X = MkX Int
                newtype Y = MkY Char

                type family F a
                type instance F Bool = Int

Now consider    case x of { T1 -> e1; T2 -> e2 }

The question before the house is this: if I know something about the type
of x, can I prune away the T1 alternative?

Suppose x::T Char.  It's impossible to construct a (T Char) using T1,
        Answer = YES we can prune the T1 branch (clearly)

Suppose x::T (F a), where 'a' is in scope.  Then 'a' might be instantiated
to 'Bool', in which case x::T Int, so
        ANSWER = NO (clearly)

We see here that we want precisely the apartness check implemented within
tcUnifyTysFG. So that's what we do! Two types cannot match if they are surely
apart. Note that since we are simply dropping dead code, a conservative test
suffices.
-}

-- | Given a list of pairs of types, are any two members of a pair surely
-- apart, even after arbitrary type function evaluation and substitution?
typesCantMatch :: [(Type,Type)] -> Bool
-- See Note [Pruning dead case alternatives]
typesCantMatch prs = any (\(s,t) -> cant_match s t) prs
  where
    cant_match :: Type -> Type -> Bool
    cant_match t1 t2 = case tcUnifyTysFG (const BindMe) [t1] [t2] of
      SurelyApart -> True
      _           -> False

{-
************************************************************************
*                                                                      *
             Unification
*                                                                      *
************************************************************************

Note [Fine-grained unification]
~~~~~~~~~~~~~~~~~~~~~~~~~~~~~~~
Do the types (x, x) and ([y], y) unify? The answer is seemingly "no" --
no substitution to finite types makes these match. But, a substitution to
*infinite* types can unify these two types: [x |-> [[[...]]], y |-> [[[...]]] ].
Why do we care? Consider these two type family instances:

type instance F x x   = Int
type instance F [y] y = Bool

If we also have

type instance Looper = [Looper]

then the instances potentially overlap. The solution is to use unification
over infinite terms. This is possible (see [1] for lots of gory details), but
a full algorithm is a little more power than we need. Instead, we make a
conservative approximation and just omit the occurs check.

[1]: http://research.microsoft.com/en-us/um/people/simonpj/papers/ext-f/axioms-extended.pdf

tcUnifyTys considers an occurs-check problem as the same as general unification
failure.

tcUnifyTysFG ("fine-grained") returns one of three results: success, occurs-check
failure ("MaybeApart"), or general failure ("SurelyApart").

See also Trac #8162.

It's worth noting that unification in the presence of infinite types is not
complete. This means that, sometimes, a closed type family does not reduce
when it should. See test case indexed-types/should_fail/Overlap15 for an
example.

Note [The substitution in MaybeApart]
~~~~~~~~~~~~~~~~~~~~~~~~~~~~~~~~~~~~~
The constructor MaybeApart carries data with it, typically a TvSubstEnv. Why?
Because consider unifying these:

(a, a, Int) ~ (b, [b], Bool)

If we go left-to-right, we start with [a |-> b]. Then, on the middle terms, we
apply the subst we have so far and discover that we need [b |-> [b]]. Because
this fails the occurs check, we say that the types are MaybeApart (see above
Note [Fine-grained unification]). But, we can't stop there! Because if we
continue, we discover that Int is SurelyApart from Bool, and therefore the
types are apart. This has practical consequences for the ability for closed
type family applications to reduce. See test case
indexed-types/should_compile/Overlap14.

Note [Unifying with skolems]
~~~~~~~~~~~~~~~~~~~~~~~~~~~~~
If we discover that two types unify if and only if a skolem variable is
substituted, we can't properly unify the types. But, that skolem variable
may later be instantiated with a unifyable type. So, we return maybeApart
in these cases.

Note [Lists of different lengths are MaybeApart]
~~~~~~~~~~~~~~~~~~~~~~~~~~~~~~~~~~~~~~~~~~~~~~~~
It is unusual to call tcUnifyTys or tcUnifyTysFG with lists of different
lengths. The place where we know this can happen is from compatibleBranches in
FamInstEnv, when checking data family instances. Data family instances may be
eta-reduced; see Note [Eta reduction for data family axioms] in TcInstDcls.

We wish to say that

  D :: * -> * -> *
  axDF1 :: D Int ~ DFInst1
  axDF2 :: D Int Bool ~ DFInst2

overlap. If we conclude that lists of different lengths are SurelyApart, then
it will look like these do *not* overlap, causing disaster. See Trac #9371.

In usages of tcUnifyTys outside of family instances, we always use tcUnifyTys,
which can't tell the difference between MaybeApart and SurelyApart, so those
usages won't notice this design choice.
-}

tcUnifyTy :: Type -> Type       -- All tyvars are bindable
          -> Maybe TvSubst      -- A regular one-shot (idempotent) substitution
-- Simple unification of two types; all type variables are bindable
tcUnifyTy ty1 ty2
  = case initUM (const BindMe) (unify ty1 ty2) of
      Unifiable subst -> Just subst
      _other          -> Nothing

-----------------
tcUnifyTys :: (TyVar -> BindFlag)
           -> [Type] -> [Type]
           -> Maybe TvSubst     -- A regular one-shot (idempotent) substitution
-- The two types may have common type variables, and indeed do so in the
-- second call to tcUnifyTys in FunDeps.checkClsFD
tcUnifyTys bind_fn tys1 tys2
  = case tcUnifyTysFG bind_fn tys1 tys2 of
      Unifiable subst -> Just subst
      _               -> Nothing

-- This type does double-duty. It is used in the UM (unifier monad) and to
-- return the final result. See Note [Fine-grained unification]
type UnifyResult = UnifyResultM TvSubst
data UnifyResultM a = Unifiable a        -- the subst that unifies the types
                    | MaybeApart a       -- the subst has as much as we know
                                         -- it must be part of an most general unifier
                                         -- See Note [The substitution in MaybeApart]
                    | SurelyApart
                    deriving Functor

-- See Note [Fine-grained unification]
tcUnifyTysFG :: (TyVar -> BindFlag)
             -> [Type] -> [Type]
             -> UnifyResult
tcUnifyTysFG bind_fn tys1 tys2
  = initUM bind_fn (unify_tys tys1 tys2)

{-
************************************************************************
*                                                                      *
                Non-idempotent substitution
*                                                                      *
************************************************************************

Note [Non-idempotent substitution]
~~~~~~~~~~~~~~~~~~~~~~~~~~~~~~~~~~
During unification we use a TvSubstEnv that is
  (a) non-idempotent
  (b) loop-free; ie repeatedly applying it yields a fixed point

Note [Finding the substitution fixpoint]
~~~~~~~~~~~~~~~~~~~~~~~~~~~~~~~~~~~~~~~~
Finding the fixpoint of a non-idempotent substitution arising from a
unification is harder than it looks, because of kinds.  Consider
   T k (H k (f:k)) ~ T * (g:*)
If we unify, we get the substitution
   [ k -> *
   , g -> H k (f:k) ]
To make it idempotent we don't want to get just
   [ k -> *
   , g -> H * (f:k) ]
We also want to substitute inside f's kind, to get
   [ k -> *
   , g -> H k (f:*) ]
If we don't do this, we may apply the substitition to something,
and get an ill-formed type, i.e. one where typeKind will fail.
This happened, for example, in Trac #9106.

This is the reason for extending env with [f:k -> f:*], in the
definition of env' in niFixTvSubst
-}

niFixTvSubst :: TvSubstEnv -> TvSubst
-- Find the idempotent fixed point of the non-idempotent substitution
-- See Note [Finding the substitution fixpoint]
-- ToDo: use laziness instead of iteration?
niFixTvSubst env = f env
  where
    f env | not_fixpoint = f (mapVarEnv (substTy subst') env)
          | otherwise    = subst
        where
          not_fixpoint  = foldVarSet ((||) . in_domain) False all_range_tvs
          in_domain tv  = tv `elemVarEnv` env

          range_tvs     = foldVarEnv (unionVarSet . tyVarsOfType) emptyVarSet env
          all_range_tvs = closeOverKinds range_tvs
          subst         = mkTvSubst (mkInScopeSet all_range_tvs) env

             -- env' extends env by replacing any free type with
             -- that same tyvar with a substituted kind
             -- See note [Finding the substitution fixpoint]
          env'          = extendVarEnvList env [ (rtv, mkTyVarTy $ setTyVarKind rtv $
                                                       substTy subst $ tyVarKind rtv)
                                               | rtv <- varSetElems range_tvs
                                               , not (in_domain rtv) ]
          subst'        = mkTvSubst (mkInScopeSet all_range_tvs) env'

niSubstTvSet :: TvSubstEnv -> TyVarSet -> TyVarSet
-- Apply the non-idempotent substitution to a set of type variables,
-- remembering that the substitution isn't necessarily idempotent
-- This is used in the occurs check, before extending the substitution
niSubstTvSet subst tvs
  = foldVarSet (unionVarSet . get) emptyVarSet tvs
  where
    get tv = case lookupVarEnv subst tv of
               Nothing -> unitVarSet tv
               Just ty -> niSubstTvSet subst (tyVarsOfType ty)

{-
************************************************************************
*                                                                      *
                The workhorse
*                                                                      *
************************************************************************
-}

unify :: Type -> Type -> UM ()
-- Respects newtypes, PredTypes

-- in unify, any NewTcApps/Preds should be taken at face value
unify (TyVarTy tv1) ty2  = uVar tv1 ty2
unify ty1 (TyVarTy tv2)  = uVar tv2 ty1

unify ty1 ty2 | Just ty1' <- tcView ty1 = unify ty1' ty2
unify ty1 ty2 | Just ty2' <- tcView ty2 = unify ty1 ty2'

unify ty1 ty2
  | Just (tc1, tys1) <- splitTyConApp_maybe ty1
  , Just (tc2, tys2) <- splitTyConApp_maybe ty2
  = if tc1 == tc2
    then if isInjectiveTyCon tc1 Nominal
         then unify_tys tys1 tys2
         else don'tBeSoSure $ unify_tys tys1 tys2
    else -- tc1 /= tc2
         if isGenerativeTyCon tc1 Nominal && isGenerativeTyCon tc2 Nominal
         then surelyApart
         else maybeApart

        -- Applications need a bit of care!
        -- They can match FunTy and TyConApp, so use splitAppTy_maybe
        -- NB: we've already dealt with type variables and Notes,
        -- so if one type is an App the other one jolly well better be too
unify (AppTy ty1a ty1b) ty2
  | Just (ty2a, ty2b) <- repSplitAppTy_maybe ty2
  = do  { unify ty1a ty2a
        ; unify ty1b ty2b }

unify ty1 (AppTy ty2a ty2b)
  | Just (ty1a, ty1b) <- repSplitAppTy_maybe ty1
  = do  { unify ty1a ty2a
        ; unify ty1b ty2b }

unify (LitTy x) (LitTy y) | x == y = return ()

unify _ _ = surelyApart
        -- ForAlls??

------------------------------
unify_tys :: [Type] -> [Type] -> UM ()
unify_tys orig_xs orig_ys
  = go orig_xs orig_ys
  where
    go []     []     = return ()
    go (x:xs) (y:ys) = do { unify x y
                          ; go xs ys }
    go _ _ = maybeApart  -- See Note [Lists of different lengths are MaybeApart]

---------------------------------
uVar :: TyVar           -- Type variable to be unified
     -> Type            -- with this type
     -> UM ()

uVar tv1 ty
 = do { subst <- umGetTvSubstEnv
         -- Check to see whether tv1 is refined by the substitution
      ; case (lookupVarEnv subst tv1) of
          Just ty' -> unify ty' ty     -- Yes, call back into unify'
          Nothing  -> uUnrefined subst tv1 ty ty }  -- No, continue

uUnrefined :: TvSubstEnv          -- environment to extend (from the UM monad)
           -> TyVar               -- Type variable to be unified
           -> Type                -- with this type
           -> Type                -- (version w/ expanded synonyms)
           -> UM ()

-- We know that tv1 isn't refined

uUnrefined subst tv1 ty2 ty2'
  | Just ty2'' <- tcView ty2'
  = uUnrefined subst tv1 ty2 ty2''      -- Unwrap synonyms
                -- This is essential, in case we have
                --      type Foo a = a
                -- and then unify a ~ Foo a

uUnrefined subst tv1 ty2 (TyVarTy tv2)
  | tv1 == tv2          -- Same type variable
  = return ()

    -- Check to see whether tv2 is refined
  | Just ty' <- lookupVarEnv subst tv2
  = uUnrefined subst tv1 ty' ty'

  | otherwise

  = do {   -- So both are unrefined; unify the kinds
       ; unify (tyVarKind tv1) (tyVarKind tv2)

           -- And then bind one or the other,
           -- depending on which is bindable
           -- NB: unlike TcUnify we do not have an elaborate sub-kinding
           --     story.  That is relevant only during type inference, and
           --     (I very much hope) is not relevant here.
       ; b1 <- tvBindFlag tv1
       ; b2 <- tvBindFlag tv2
       ; let ty1 = TyVarTy tv1
       ; case (b1, b2) of
           (Skolem, Skolem) -> maybeApart -- See Note [Unification with skolems]
           (BindMe, _)      -> extendSubst tv1 ty2
           (_, BindMe)      -> extendSubst tv2 ty1 }

uUnrefined subst tv1 ty2 ty2'   -- ty2 is not a type variable
  | tv1 `elemVarSet` niSubstTvSet subst (tyVarsOfType ty2')
  = maybeApart                          -- Occurs check
                                        -- See Note [Fine-grained unification]
  | otherwise
  = do { unify k1 k2
       -- Note [Kinds Containing Only Literals]
       ; bindTv tv1 ty2 }        -- Bind tyvar to the synonym if poss
  where
    k1 = tyVarKind tv1
    k2 = typeKind ty2'

bindTv :: TyVar -> Type -> UM ()
bindTv tv ty      -- ty is not a type variable
  = do  { b <- tvBindFlag tv
        ; case b of
            Skolem -> maybeApart  -- See Note [Unification with skolems]
            BindMe -> extendSubst tv ty
        }

{-
************************************************************************
*                                                                      *
                Binding decisions
*                                                                      *
************************************************************************
-}

data BindFlag
  = BindMe      -- A regular type variable

  | Skolem      -- This type variable is a skolem constant
                -- Don't bind it; it only matches itself

{-
************************************************************************
*                                                                      *
                Unification monad
*                                                                      *
************************************************************************
-}

newtype UM a = UM { unUM :: (TyVar -> BindFlag)
                         -> TvSubstEnv
                         -> UnifyResultM (a, TvSubstEnv) }

instance Functor UM where
      fmap = liftM

instance Applicative UM where
      pure = return
      (<*>) = ap

instance Monad UM where
  return a = UM (\_tvs subst  -> Unifiable (a, subst))
  fail _   = UM (\_tvs _subst -> SurelyApart) -- failed pattern match
  m >>= k  = UM (\tvs  subst  -> case unUM m tvs subst of
                           Unifiable (v, subst') -> unUM (k v) tvs subst'
                           MaybeApart (v, subst') ->
                             case unUM (k v) tvs subst' of
                               Unifiable (v', subst'') -> MaybeApart (v', subst'')
                               other                   -> other
                           SurelyApart -> SurelyApart)

-- returns an idempotent substitution
initUM :: (TyVar -> BindFlag) -> UM () -> UnifyResult
initUM badtvs um = fmap (niFixTvSubst . snd) $ unUM um badtvs emptyTvSubstEnv

tvBindFlag :: TyVar -> UM BindFlag
tvBindFlag tv = UM (\tv_fn subst -> Unifiable (tv_fn tv, subst))

-- | Extend the TvSubstEnv in the UM monad
extendSubst :: TyVar -> Type -> UM ()
extendSubst tv ty = UM (\_tv_fn subst -> Unifiable ((), extendVarEnv subst tv ty))

-- | Retrive the TvSubstEnv from the UM monad
umGetTvSubstEnv :: UM TvSubstEnv
umGetTvSubstEnv = UM $ \_tv_fn subst -> Unifiable (subst, subst)

-- | Converts any SurelyApart to a MaybeApart
don'tBeSoSure :: UM () -> UM ()
don'tBeSoSure um = UM $ \tv_fn subst -> case unUM um tv_fn subst of
  SurelyApart -> MaybeApart ((), subst)
  other       -> other

maybeApart :: UM ()
maybeApart = UM (\_tv_fn subst -> MaybeApart ((), subst))

surelyApart :: UM a
surelyApart = UM (\_tv_fn _subst -> SurelyApart)<|MERGE_RESOLUTION|>--- conflicted
+++ resolved
@@ -103,25 +103,11 @@
           -> Type               -- Target
           -> Maybe (MatchResult l)  -- One-shot; in principle the template
                                 -- variables could be free in the target
-<<<<<<< HEAD
-
 tcMatchTy tmpls leqs ty1 ty2
-  = case match menv initial ty1 ty2 of
-        Just env -> Just $ mrMapSubst (TvSubst in_scope) env
-        Nothing  -> Nothing
-  where
-    menv     = ME { me_tmpls = tmpls
-                  , me_env = mkRnEnv2 in_scope
-                  , me_lazy_eqs = leqs }
-    in_scope = mkInScopeSet (tmpls `unionVarSet` tyVarsOfType ty2)
-    initial  = MatchResult emptyTvSubstEnv emptyBag
-=======
-tcMatchTy tmpls ty1 ty2
-  = tcMatchTyX tmpls init_subst ty1 ty2
+  = tcMatchTyX tmpls init_subst leqs ty1 ty2
   where
     init_subst = mkTvSubst in_scope emptyTvSubstEnv
     in_scope   = mkInScopeSet (tmpls `unionVarSet` tyVarsOfType ty2)
->>>>>>> 474d4ccc
         -- We're assuming that all the interesting
         -- tyvars in ty1 are in tmpls
 
@@ -131,46 +117,22 @@
            -> [Type]            -- Target
            -> Maybe (MatchResult l) -- One-shot; in principle the template
                                 -- variables could be free in the target
-<<<<<<< HEAD
-
 tcMatchTys tmpls leqs tys1 tys2
-  = case match_tys menv initial tys1 tys2 of
-        Just env -> Just $ mrMapSubst (TvSubst in_scope) env
-        Nothing  -> Nothing
-  where
-    menv     = ME { me_tmpls = tmpls
-                  , me_env = mkRnEnv2 in_scope
-                  , me_lazy_eqs = leqs }
-    in_scope = mkInScopeSet (tmpls `unionVarSet` tyVarsOfTypes tys2)
-    initial  = MatchResult emptyTvSubstEnv emptyBag
-        -- We're assuming that all the interesting
-        -- tyvars in tys1 are in tmpls
-=======
-tcMatchTys tmpls tys1 tys2
-  = tcMatchTysX tmpls init_subst tys1 tys2
+  = tcMatchTysX tmpls init_subst leqs tys1 tys2
   where
     init_subst = mkTvSubst in_scope emptyTvSubstEnv
     in_scope   = mkInScopeSet (tmpls `unionVarSet` tyVarsOfTypes tys2)
->>>>>>> 474d4ccc
 
 tcMatchTyX :: TyVarSet          -- Template tyvars
            -> TvSubst           -- Substitution to extend
            -> LazyEqs l         -- Lazy equalities
            -> Type              -- Template
            -> Type              -- Target
-<<<<<<< HEAD
            -> Maybe (MatchResult l)
 tcMatchTyX tmpls (TvSubst in_scope subst_env) leqs ty1 ty2
   = case match menv initial ty1 ty2 of
         Just env -> Just $ mrMapSubst (TvSubst in_scope) env
         Nothing  -> Nothing
-=======
-           -> Maybe TvSubst
-tcMatchTyX tmpls (TvSubst in_scope subst_env) ty1 ty2
-  = case match menv subst_env ty1 ty2 of
-        Just subst_env' -> Just (TvSubst in_scope subst_env')
-        Nothing         -> Nothing
->>>>>>> 474d4ccc
   where
     menv = ME { me_tmpls = tmpls
               , me_env = mkRnEnv2 in_scope
@@ -179,16 +141,20 @@
 
 tcMatchTysX :: TyVarSet          -- Template tyvars
             -> TvSubst           -- Substitution to extend
+            -> LazyEqs l         -- Lazy equalities
             -> [Type]            -- Template
             -> [Type]            -- Target
-            -> Maybe TvSubst     -- One-shot; in principle the template
-                                 -- variables could be free in the target
-tcMatchTysX tmpls (TvSubst in_scope subst_env) tys1 tys2
-  = case match_tys menv subst_env tys1 tys2 of
-        Just subst_env' -> Just (TvSubst in_scope subst_env')
-        Nothing         -> Nothing
-  where
-    menv = ME { me_tmpls = tmpls, me_env = mkRnEnv2 in_scope }
+            -> Maybe (MatchResult l) -- One-shot; in principle the template
+                                     -- variables could be free in the target
+tcMatchTysX tmpls (TvSubst in_scope subst_env) leqs tys1 tys2
+  = case match_tys menv initial tys1 tys2 of
+        Just env -> Just $ mrMapSubst (TvSubst in_scope) env
+        Nothing  -> Nothing
+  where
+    menv = ME { me_tmpls = tmpls
+              , me_env = mkRnEnv2 in_scope
+              , me_lazy_eqs = leqs }
+    initial = MatchResult subst_env leqs
 
 tcMatchPreds
         :: [TyVar]                      -- Bind these
