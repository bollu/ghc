--- conflicted
+++ resolved
@@ -1,14 +1,8 @@
 
 T4179.hs:26:16:
-<<<<<<< HEAD
-    Couldn't match type ‘A3 (x (A2 (FCon x) -> A3 (FCon x)))’
-                  with ‘A3 (FCon x)’
-    NB: ‘A3’ is a type function, and may not be injective
-=======
     Couldn't match type ‘A2 (x (A2 (FCon x) -> A3 (FCon x)))’
                   with ‘A2 (FCon x)’
     NB: ‘A2’ is a type function, and may not be injective
->>>>>>> c4eb0176
     Expected type: x (A2 (FCon x) -> A3 (FCon x))
                    -> A2 (FCon x) -> A3 (FCon x)
       Actual type: x (A2 (FCon x) -> A3 (FCon x))
